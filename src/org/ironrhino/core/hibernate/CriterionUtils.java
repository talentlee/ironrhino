package org.ironrhino.core.hibernate;

import java.beans.PropertyDescriptor;
import java.io.Serializable;
import java.util.Map;
import java.util.Set;

import org.apache.commons.lang3.StringUtils;
import org.hibernate.annotations.NaturalId;
import org.hibernate.criterion.Criterion;
import org.hibernate.criterion.DetachedCriteria;
import org.hibernate.criterion.MatchMode;
import org.hibernate.criterion.Order;
import org.hibernate.criterion.Restrictions;
import org.hibernate.type.StringType;
import org.ironrhino.core.jdbc.DatabaseProduct;
import org.ironrhino.core.model.Persistable;
import org.ironrhino.core.service.BaseManager;
import org.ironrhino.core.servlet.RequestContext;
import org.ironrhino.core.struts.AnnotationShadows.UiConfigImpl;
import org.ironrhino.core.struts.EntityClassHelper;
import org.ironrhino.core.util.AnnotationUtils;
import org.ironrhino.core.util.ApplicationContextUtils;
import org.ironrhino.core.util.BeanUtils;
import org.springframework.beans.BeanWrapperImpl;
import org.springframework.core.convert.ConversionService;

public class CriterionUtils {

	public static final String CRITERION_OPERATOR_SUFFIX = "-op";

	public static final String CRITERION_ORDER_SUFFIX = "-od";

	public static DatabaseProduct DATABASE_PRODUCT;

	public static Criterion like(String value, String... names) {
		Criterion criterion = null;
		int index = value.indexOf(':');
		String field = null;
		if (index > 0) {
			field = value.substring(0, index);
			String value2 = value.substring(index + 1);
			for (String name : names) {
				if (name.equals(field) || name.equals(field + "AsString")) {
					if (field.equals("tags")) {
						criterion = matchTag(name, value2);
					} else {
						criterion = Restrictions.like(name, value2, MatchMode.ANYWHERE);
					}
					return criterion;
				}
			}
		}
		for (String name : names) {
			Criterion temp = Restrictions.like(name, value, MatchMode.ANYWHERE);
			criterion = (criterion == null) ? temp : Restrictions.or(criterion, temp);
		}
		return criterion;
	}

	public static Criterion like(String value, Map<String, MatchMode> map) {
		Criterion criterion = null;
		int index = value.indexOf(':');
		String field = null;
		if (index > 0) {
			field = value.substring(0, index);
			String value2 = value.substring(index + 1);
			for (Map.Entry<String, MatchMode> entry : map.entrySet()) {
				String name = entry.getKey();
				if (name.equals(field) || name.equals(field + "AsString")) {
					if (field.equals("tags")) {
						criterion = matchTag(name, value2);
					} else {
						criterion = (entry.getValue() == MatchMode.EXACT) ? Restrictions.eq(name, value)
								: Restrictions.like(name, value2, entry.getValue());
					}
					return criterion;
				}
			}
		}
		for (Map.Entry<String, MatchMode> entry : map.entrySet()) {
			String name = entry.getKey();
			Criterion temp = (entry.getValue() == MatchMode.EXACT) ? Restrictions.eq(name, value)
					: Restrictions.like(name, value, entry.getValue());
			criterion = (criterion == null) ? temp : Restrictions.or(criterion, temp);
		}
		return criterion;
	}

	public static Criterion matchTag(String tagFieldName, String tag) {
		tag = tag.trim();
<<<<<<< HEAD
		if (DATABASE_PRODUCT == DatabaseProduct.MYSQL) {
			return Restrictions.sqlRestriction("find_in_set(?," + getActualColumnName(tagFieldName) + ")", tag,
					StringType.INSTANCE);
		} else if (DATABASE_PRODUCT == DatabaseProduct.POSTGRESQL) {
			return Restrictions.sqlRestriction("?=any(string_to_array(" + getActualColumnName(tagFieldName) + ",','))",
					tag, StringType.INSTANCE);
		} else if (DATABASE_PRODUCT == DatabaseProduct.ORACLE) {
			return Restrictions.sqlRestriction("','||" + getActualColumnName(tagFieldName) + "||',' like ?",
					"%," + tag + ",%", StringType.INSTANCE);
		} else if (DATABASE_PRODUCT == DatabaseProduct.SQLSERVER || DATABASE_PRODUCT == DatabaseProduct.SYBASE) {
			return Restrictions.sqlRestriction("(','+" + getActualColumnName(tagFieldName) + "+',') like ?",
					"%," + tag + ",%", StringType.INSTANCE);
=======
		if (tagFieldName.indexOf('.') < 0) {
			if (DATABASE_PRODUCT == DatabaseProduct.MYSQL) {
				if (tagFieldName.endsWith("AsString"))
					tagFieldName = tagFieldName.substring(0, tagFieldName.length() - 8);
				return Restrictions.sqlRestriction("find_in_set(?," + tagFieldName + ")>0", tag, StringType.INSTANCE);
			}
>>>>>>> 2c883664
		}
		return Restrictions.or(Restrictions.eq(tagFieldName, tag),
				Restrictions.or(Restrictions.like(tagFieldName, tag + ",", MatchMode.START),
						Restrictions.or(Restrictions.like(tagFieldName, "," + tag, MatchMode.END),
								Restrictions.like(tagFieldName, "," + tag + ",", MatchMode.ANYWHERE))));

	}

	private static String getActualColumnName(String propertyName) {
		if (propertyName.endsWith("AsString"))
			return propertyName.substring(0, propertyName.length() - 8);
		return propertyName;
	}

	public static CriteriaState filter(DetachedCriteria dc, Class<? extends Persistable<?>> entityClass) {
		return filter(dc, entityClass, EntityClassHelper.getUiConfigs(entityClass));
	}

	public static void filter(DetachedCriteria dc, Object entity, String... propertyNames) {
		BeanWrapperImpl bw = new BeanWrapperImpl(entity);
		for (String propertyName : propertyNames) {
			Object value = bw.getPropertyValue(propertyName);
			if (value instanceof String) {
				if (StringUtils.isNotBlank((String) value))
					dc.add(Restrictions.eq(propertyName, value));
			} else if (value != null) {
				dc.add(Restrictions.eq(propertyName, value));
			}
		}
	}

	public static CriteriaState filter(DetachedCriteria dc, Class<? extends Persistable<?>> entityClass,
			Map<String, UiConfigImpl> uiConfigs) {
		Map<String, String[]> parameterMap = RequestContext.getRequest().getParameterMap();
		String entityName = StringUtils.uncapitalize(entityClass.getSimpleName());
		Set<String> propertyNames = uiConfigs.keySet();
		CriteriaState state = new CriteriaState();
		try {
			ConversionService conversionService = ApplicationContextUtils.getBean(ConversionService.class);
			BeanWrapperImpl entityBeanWrapper = new BeanWrapperImpl(entityClass.newInstance());
			entityBeanWrapper.setConversionService(conversionService);
			for (String parameterName : parameterMap.keySet()) {
				String propertyName;
				String[] parameterValues;
				Object[] values;
				String operatorValue;
				if (parameterName.endsWith(CRITERION_ORDER_SUFFIX)) {
					propertyName = parameterName.substring(0, parameterName.length() - CRITERION_ORDER_SUFFIX.length());
					String s = parameterMap.get(parameterName)[0];
					Boolean desc = s.equalsIgnoreCase("desc");
					if (propertyName.equals("id") || propertyName.endsWith("Date")) {
						if (desc)
							dc.addOrder(Order.desc(propertyName));
						else
							dc.addOrder(Order.asc(propertyName));
						continue;
					}
					if (propertyName.startsWith(entityName + "."))
						propertyName = propertyName.substring(propertyName.indexOf('.') + 1);
					s = propertyName;
					if (s.indexOf('.') > 0)
						s = s.substring(0, s.indexOf('.'));
					UiConfigImpl config = uiConfigs.get(s);
					if (config != null && !config.isExcludedFromOrdering()) {
						int index;
						if ((index = propertyName.indexOf('.')) > 0) {
							String subPropertyName = propertyName.substring(index + 1);
							propertyName = propertyName.substring(0, index);
							if (propertyNames.contains(propertyName)) {
								Class<?> type = entityBeanWrapper.getPropertyType(propertyName);
								if (Persistable.class.isAssignableFrom(type)) {
									String alias = state.getAliases().get(propertyName);
									if (alias == null) {
										alias = propertyName + "_";
										while (state.getAliases().containsValue(alias))
											alias += "_";
										dc.createAlias(propertyName, alias);
										state.getAliases().put(propertyName, alias);
									}
									if (desc)
										dc.addOrder(Order.desc(alias + "." + subPropertyName));
									else
										dc.addOrder(Order.asc(alias + "." + subPropertyName));
									state.getOrderings().put(alias + "." + subPropertyName, desc);
								}
							}
						} else if (propertyNames.contains(propertyName)) {
							if (desc)
								dc.addOrder(Order.desc(propertyName));
							else
								dc.addOrder(Order.asc(propertyName));
							state.getOrderings().put(propertyName, desc);
						}
					}
					continue;
				}
				if (parameterName.endsWith(CRITERION_OPERATOR_SUFFIX)) {
					propertyName = parameterName.substring(0,
							parameterName.length() - CRITERION_OPERATOR_SUFFIX.length());
					if (parameterMap.containsKey(propertyName))
						continue;
					parameterValues = new String[0];
					operatorValue = parameterMap.get(parameterName)[0];
				} else {
					propertyName = parameterName;
					parameterValues = parameterMap.get(parameterName);
					operatorValue = RequestContext.getRequest().getParameter(parameterName + CRITERION_OPERATOR_SUFFIX);
				}
				if (propertyName.startsWith(entityName + "."))
					propertyName = propertyName.substring(propertyName.indexOf('.') + 1);
				String s = propertyName;
				if (s.indexOf('.') > 0)
					s = s.substring(0, s.indexOf('.'));
				UiConfigImpl config = uiConfigs.get(s);
				boolean asString = s.endsWith("AsString");
				String shadowPropertyName = asString ? s.substring(0, s.length() - 8) : null;
				if (config == null && asString)
					config = uiConfigs.get(shadowPropertyName);
				if (config == null || config.isExcludedFromCriteria() && !asString)
					continue;
				CriterionOperator operator = null;
				if (StringUtils.isNotBlank(operatorValue))
					try {
						operator = CriterionOperator.valueOf(operatorValue.toUpperCase());
					} catch (IllegalArgumentException e) {

					}
				if (operator == null)
					operator = CriterionOperator.EQ;
				if (parameterValues.length < operator.getParametersSize())
					continue;
				if (propertyName.indexOf('.') > 0) {
					String subPropertyName = propertyName.substring(propertyName.indexOf('.') + 1);
					propertyName = propertyName.substring(0, propertyName.indexOf('.'));
					if (propertyNames.contains(propertyName)) {
						Class<?> type = entityBeanWrapper.getPropertyType(propertyName);
						if (Persistable.class.isAssignableFrom(type)) {
							BeanWrapperImpl subBeanWrapper = new BeanWrapperImpl(type.newInstance());
							subBeanWrapper.setConversionService(conversionService);
							PropertyDescriptor pd = BeanUtils.getPropertyDescriptor(subBeanWrapper.getWrappedClass(),
									subPropertyName);
							if (pd == null || !operator.isEffective(pd.getPropertyType(), parameterValues))
								continue;
							values = new Object[parameterValues.length];
							for (int n = 0; n < values.length; n++) {
								BeanUtils.setPropertyValue(subBeanWrapper.getWrappedInstance(), subPropertyName,
										parameterValues[n]);
								values[n] = subBeanWrapper.getPropertyValue(subPropertyName);
							}
							String alias = state.getAliases().get(propertyName);
							if (alias == null) {
								alias = propertyName + "_";
								while (state.getAliases().containsValue(alias))
									alias += "_";
								dc.createAlias(propertyName, alias);
								state.getAliases().put(propertyName, alias);
							}
							if (subPropertyName.indexOf('.') < 0 || subPropertyName.endsWith(".id")) {
								Criterion criterion = operator.operator(alias + "." + subPropertyName, values);
								if (criterion != null) {
									dc.add(criterion);
									state.getCriteria().add(alias + "." + subPropertyName);
								}
							} else {
								String[] arr = subPropertyName.split("\\.", 2);
								String subname = propertyName + "." + arr[0];
								String subalias = state.getAliases().get(subname);
								if (subalias == null) {
									subalias = propertyName + "_" + arr[0] + "_";
									while (state.getAliases().containsValue(subalias))
										subalias += "_";
									dc.createAlias(alias + "." + arr[0], subalias);
									state.getAliases().put(subname, subalias);
								}

								Criterion criterion = operator.operator(subalias + "." + arr[1], values);
								if (criterion != null) {
									dc.add(criterion);
									state.getCriteria().add(subalias + "." + arr[1]);
								}
							}
						}
					}
				} else if (propertyNames.contains(propertyName) || propertyNames.contains(shadowPropertyName)) {
					Class<?> type = entityBeanWrapper.getPropertyType(propertyName);
					if (Persistable.class.isAssignableFrom(type)) {
						@SuppressWarnings("unchecked")
						BaseManager<?> em = ApplicationContextUtils
								.getEntityManager((Class<? extends Persistable<?>>) type);
						try {
							BeanWrapperImpl subBeanWrapper = new BeanWrapperImpl(type);
							subBeanWrapper.setConversionService(conversionService);
							subBeanWrapper.setPropertyValue("id", parameterValues[0]);
							Persistable<?> p = em.get((Serializable) subBeanWrapper.getPropertyValue("id"));
							if (p == null) {
								Map<String, NaturalId> naturalIds = AnnotationUtils
										.getAnnotatedPropertyNameAndAnnotations(type, NaturalId.class);
								if (naturalIds.size() == 1) {
									String name = naturalIds.entrySet().iterator().next().getKey();
									subBeanWrapper.setPropertyValue(name, parameterValues[0]);
									p = em.findOne((Serializable) subBeanWrapper.getPropertyValue(name));
								}
							}
							if (p != null) {
								dc.add(Restrictions.eq(propertyName, p));
								state.getCriteria().add(propertyName);
							}
						} catch (Exception e) {
							e.printStackTrace();
						}
					} else {
						if (!operator.isEffective(type, parameterValues.length > 0 ? parameterValues[0] : null,
								parameterValues.length > 1 ? parameterValues[1] : null))
							continue;
						values = new Object[parameterValues.length];
						for (int n = 0; n < values.length; n++) {
							entityBeanWrapper.setPropertyValue(propertyName, parameterValues[n]);
							values[n] = entityBeanWrapper.getPropertyValue(propertyName);
						}
						Criterion criterion = operator.operator(propertyName, values);
						if (criterion != null) {
							dc.add(criterion);
							state.getCriteria().add(propertyName);
						}
					}
				}
			}
		} catch (Exception e) {
			e.printStackTrace();
		}
		return state;
	}

}<|MERGE_RESOLUTION|>--- conflicted
+++ resolved
@@ -1,346 +1,347 @@
-package org.ironrhino.core.hibernate;
-
-import java.beans.PropertyDescriptor;
-import java.io.Serializable;
-import java.util.Map;
-import java.util.Set;
-
-import org.apache.commons.lang3.StringUtils;
-import org.hibernate.annotations.NaturalId;
-import org.hibernate.criterion.Criterion;
-import org.hibernate.criterion.DetachedCriteria;
-import org.hibernate.criterion.MatchMode;
-import org.hibernate.criterion.Order;
-import org.hibernate.criterion.Restrictions;
-import org.hibernate.type.StringType;
-import org.ironrhino.core.jdbc.DatabaseProduct;
-import org.ironrhino.core.model.Persistable;
-import org.ironrhino.core.service.BaseManager;
-import org.ironrhino.core.servlet.RequestContext;
-import org.ironrhino.core.struts.AnnotationShadows.UiConfigImpl;
-import org.ironrhino.core.struts.EntityClassHelper;
-import org.ironrhino.core.util.AnnotationUtils;
-import org.ironrhino.core.util.ApplicationContextUtils;
-import org.ironrhino.core.util.BeanUtils;
-import org.springframework.beans.BeanWrapperImpl;
-import org.springframework.core.convert.ConversionService;
-
-public class CriterionUtils {
-
-	public static final String CRITERION_OPERATOR_SUFFIX = "-op";
-
-	public static final String CRITERION_ORDER_SUFFIX = "-od";
-
-	public static DatabaseProduct DATABASE_PRODUCT;
-
-	public static Criterion like(String value, String... names) {
-		Criterion criterion = null;
-		int index = value.indexOf(':');
-		String field = null;
-		if (index > 0) {
-			field = value.substring(0, index);
-			String value2 = value.substring(index + 1);
-			for (String name : names) {
-				if (name.equals(field) || name.equals(field + "AsString")) {
-					if (field.equals("tags")) {
-						criterion = matchTag(name, value2);
-					} else {
-						criterion = Restrictions.like(name, value2, MatchMode.ANYWHERE);
-					}
-					return criterion;
-				}
-			}
-		}
-		for (String name : names) {
-			Criterion temp = Restrictions.like(name, value, MatchMode.ANYWHERE);
-			criterion = (criterion == null) ? temp : Restrictions.or(criterion, temp);
-		}
-		return criterion;
-	}
-
-	public static Criterion like(String value, Map<String, MatchMode> map) {
-		Criterion criterion = null;
-		int index = value.indexOf(':');
-		String field = null;
-		if (index > 0) {
-			field = value.substring(0, index);
-			String value2 = value.substring(index + 1);
-			for (Map.Entry<String, MatchMode> entry : map.entrySet()) {
-				String name = entry.getKey();
-				if (name.equals(field) || name.equals(field + "AsString")) {
-					if (field.equals("tags")) {
-						criterion = matchTag(name, value2);
-					} else {
-						criterion = (entry.getValue() == MatchMode.EXACT) ? Restrictions.eq(name, value)
-								: Restrictions.like(name, value2, entry.getValue());
-					}
-					return criterion;
-				}
-			}
-		}
-		for (Map.Entry<String, MatchMode> entry : map.entrySet()) {
-			String name = entry.getKey();
-			Criterion temp = (entry.getValue() == MatchMode.EXACT) ? Restrictions.eq(name, value)
-					: Restrictions.like(name, value, entry.getValue());
-			criterion = (criterion == null) ? temp : Restrictions.or(criterion, temp);
-		}
-		return criterion;
-	}
-
-	public static Criterion matchTag(String tagFieldName, String tag) {
-		tag = tag.trim();
-<<<<<<< HEAD
-		if (DATABASE_PRODUCT == DatabaseProduct.MYSQL) {
-			return Restrictions.sqlRestriction("find_in_set(?," + getActualColumnName(tagFieldName) + ")", tag,
-					StringType.INSTANCE);
-		} else if (DATABASE_PRODUCT == DatabaseProduct.POSTGRESQL) {
-			return Restrictions.sqlRestriction("?=any(string_to_array(" + getActualColumnName(tagFieldName) + ",','))",
-					tag, StringType.INSTANCE);
-		} else if (DATABASE_PRODUCT == DatabaseProduct.ORACLE) {
-			return Restrictions.sqlRestriction("','||" + getActualColumnName(tagFieldName) + "||',' like ?",
-					"%," + tag + ",%", StringType.INSTANCE);
-		} else if (DATABASE_PRODUCT == DatabaseProduct.SQLSERVER || DATABASE_PRODUCT == DatabaseProduct.SYBASE) {
-			return Restrictions.sqlRestriction("(','+" + getActualColumnName(tagFieldName) + "+',') like ?",
-					"%," + tag + ",%", StringType.INSTANCE);
-=======
-		if (tagFieldName.indexOf('.') < 0) {
-			if (DATABASE_PRODUCT == DatabaseProduct.MYSQL) {
-				if (tagFieldName.endsWith("AsString"))
-					tagFieldName = tagFieldName.substring(0, tagFieldName.length() - 8);
-				return Restrictions.sqlRestriction("find_in_set(?," + tagFieldName + ")>0", tag, StringType.INSTANCE);
-			}
->>>>>>> 2c883664
-		}
-		return Restrictions.or(Restrictions.eq(tagFieldName, tag),
-				Restrictions.or(Restrictions.like(tagFieldName, tag + ",", MatchMode.START),
-						Restrictions.or(Restrictions.like(tagFieldName, "," + tag, MatchMode.END),
-								Restrictions.like(tagFieldName, "," + tag + ",", MatchMode.ANYWHERE))));
-
-	}
-
-	private static String getActualColumnName(String propertyName) {
-		if (propertyName.endsWith("AsString"))
-			return propertyName.substring(0, propertyName.length() - 8);
-		return propertyName;
-	}
-
-	public static CriteriaState filter(DetachedCriteria dc, Class<? extends Persistable<?>> entityClass) {
-		return filter(dc, entityClass, EntityClassHelper.getUiConfigs(entityClass));
-	}
-
-	public static void filter(DetachedCriteria dc, Object entity, String... propertyNames) {
-		BeanWrapperImpl bw = new BeanWrapperImpl(entity);
-		for (String propertyName : propertyNames) {
-			Object value = bw.getPropertyValue(propertyName);
-			if (value instanceof String) {
-				if (StringUtils.isNotBlank((String) value))
-					dc.add(Restrictions.eq(propertyName, value));
-			} else if (value != null) {
-				dc.add(Restrictions.eq(propertyName, value));
-			}
-		}
-	}
-
-	public static CriteriaState filter(DetachedCriteria dc, Class<? extends Persistable<?>> entityClass,
-			Map<String, UiConfigImpl> uiConfigs) {
-		Map<String, String[]> parameterMap = RequestContext.getRequest().getParameterMap();
-		String entityName = StringUtils.uncapitalize(entityClass.getSimpleName());
-		Set<String> propertyNames = uiConfigs.keySet();
-		CriteriaState state = new CriteriaState();
-		try {
-			ConversionService conversionService = ApplicationContextUtils.getBean(ConversionService.class);
-			BeanWrapperImpl entityBeanWrapper = new BeanWrapperImpl(entityClass.newInstance());
-			entityBeanWrapper.setConversionService(conversionService);
-			for (String parameterName : parameterMap.keySet()) {
-				String propertyName;
-				String[] parameterValues;
-				Object[] values;
-				String operatorValue;
-				if (parameterName.endsWith(CRITERION_ORDER_SUFFIX)) {
-					propertyName = parameterName.substring(0, parameterName.length() - CRITERION_ORDER_SUFFIX.length());
-					String s = parameterMap.get(parameterName)[0];
-					Boolean desc = s.equalsIgnoreCase("desc");
-					if (propertyName.equals("id") || propertyName.endsWith("Date")) {
-						if (desc)
-							dc.addOrder(Order.desc(propertyName));
-						else
-							dc.addOrder(Order.asc(propertyName));
-						continue;
-					}
-					if (propertyName.startsWith(entityName + "."))
-						propertyName = propertyName.substring(propertyName.indexOf('.') + 1);
-					s = propertyName;
-					if (s.indexOf('.') > 0)
-						s = s.substring(0, s.indexOf('.'));
-					UiConfigImpl config = uiConfigs.get(s);
-					if (config != null && !config.isExcludedFromOrdering()) {
-						int index;
-						if ((index = propertyName.indexOf('.')) > 0) {
-							String subPropertyName = propertyName.substring(index + 1);
-							propertyName = propertyName.substring(0, index);
-							if (propertyNames.contains(propertyName)) {
-								Class<?> type = entityBeanWrapper.getPropertyType(propertyName);
-								if (Persistable.class.isAssignableFrom(type)) {
-									String alias = state.getAliases().get(propertyName);
-									if (alias == null) {
-										alias = propertyName + "_";
-										while (state.getAliases().containsValue(alias))
-											alias += "_";
-										dc.createAlias(propertyName, alias);
-										state.getAliases().put(propertyName, alias);
-									}
-									if (desc)
-										dc.addOrder(Order.desc(alias + "." + subPropertyName));
-									else
-										dc.addOrder(Order.asc(alias + "." + subPropertyName));
-									state.getOrderings().put(alias + "." + subPropertyName, desc);
-								}
-							}
-						} else if (propertyNames.contains(propertyName)) {
-							if (desc)
-								dc.addOrder(Order.desc(propertyName));
-							else
-								dc.addOrder(Order.asc(propertyName));
-							state.getOrderings().put(propertyName, desc);
-						}
-					}
-					continue;
-				}
-				if (parameterName.endsWith(CRITERION_OPERATOR_SUFFIX)) {
-					propertyName = parameterName.substring(0,
-							parameterName.length() - CRITERION_OPERATOR_SUFFIX.length());
-					if (parameterMap.containsKey(propertyName))
-						continue;
-					parameterValues = new String[0];
-					operatorValue = parameterMap.get(parameterName)[0];
-				} else {
-					propertyName = parameterName;
-					parameterValues = parameterMap.get(parameterName);
-					operatorValue = RequestContext.getRequest().getParameter(parameterName + CRITERION_OPERATOR_SUFFIX);
-				}
-				if (propertyName.startsWith(entityName + "."))
-					propertyName = propertyName.substring(propertyName.indexOf('.') + 1);
-				String s = propertyName;
-				if (s.indexOf('.') > 0)
-					s = s.substring(0, s.indexOf('.'));
-				UiConfigImpl config = uiConfigs.get(s);
-				boolean asString = s.endsWith("AsString");
-				String shadowPropertyName = asString ? s.substring(0, s.length() - 8) : null;
-				if (config == null && asString)
-					config = uiConfigs.get(shadowPropertyName);
-				if (config == null || config.isExcludedFromCriteria() && !asString)
-					continue;
-				CriterionOperator operator = null;
-				if (StringUtils.isNotBlank(operatorValue))
-					try {
-						operator = CriterionOperator.valueOf(operatorValue.toUpperCase());
-					} catch (IllegalArgumentException e) {
-
-					}
-				if (operator == null)
-					operator = CriterionOperator.EQ;
-				if (parameterValues.length < operator.getParametersSize())
-					continue;
-				if (propertyName.indexOf('.') > 0) {
-					String subPropertyName = propertyName.substring(propertyName.indexOf('.') + 1);
-					propertyName = propertyName.substring(0, propertyName.indexOf('.'));
-					if (propertyNames.contains(propertyName)) {
-						Class<?> type = entityBeanWrapper.getPropertyType(propertyName);
-						if (Persistable.class.isAssignableFrom(type)) {
-							BeanWrapperImpl subBeanWrapper = new BeanWrapperImpl(type.newInstance());
-							subBeanWrapper.setConversionService(conversionService);
-							PropertyDescriptor pd = BeanUtils.getPropertyDescriptor(subBeanWrapper.getWrappedClass(),
-									subPropertyName);
-							if (pd == null || !operator.isEffective(pd.getPropertyType(), parameterValues))
-								continue;
-							values = new Object[parameterValues.length];
-							for (int n = 0; n < values.length; n++) {
-								BeanUtils.setPropertyValue(subBeanWrapper.getWrappedInstance(), subPropertyName,
-										parameterValues[n]);
-								values[n] = subBeanWrapper.getPropertyValue(subPropertyName);
-							}
-							String alias = state.getAliases().get(propertyName);
-							if (alias == null) {
-								alias = propertyName + "_";
-								while (state.getAliases().containsValue(alias))
-									alias += "_";
-								dc.createAlias(propertyName, alias);
-								state.getAliases().put(propertyName, alias);
-							}
-							if (subPropertyName.indexOf('.') < 0 || subPropertyName.endsWith(".id")) {
-								Criterion criterion = operator.operator(alias + "." + subPropertyName, values);
-								if (criterion != null) {
-									dc.add(criterion);
-									state.getCriteria().add(alias + "." + subPropertyName);
-								}
-							} else {
-								String[] arr = subPropertyName.split("\\.", 2);
-								String subname = propertyName + "." + arr[0];
-								String subalias = state.getAliases().get(subname);
-								if (subalias == null) {
-									subalias = propertyName + "_" + arr[0] + "_";
-									while (state.getAliases().containsValue(subalias))
-										subalias += "_";
-									dc.createAlias(alias + "." + arr[0], subalias);
-									state.getAliases().put(subname, subalias);
-								}
-
-								Criterion criterion = operator.operator(subalias + "." + arr[1], values);
-								if (criterion != null) {
-									dc.add(criterion);
-									state.getCriteria().add(subalias + "." + arr[1]);
-								}
-							}
-						}
-					}
-				} else if (propertyNames.contains(propertyName) || propertyNames.contains(shadowPropertyName)) {
-					Class<?> type = entityBeanWrapper.getPropertyType(propertyName);
-					if (Persistable.class.isAssignableFrom(type)) {
-						@SuppressWarnings("unchecked")
-						BaseManager<?> em = ApplicationContextUtils
-								.getEntityManager((Class<? extends Persistable<?>>) type);
-						try {
-							BeanWrapperImpl subBeanWrapper = new BeanWrapperImpl(type);
-							subBeanWrapper.setConversionService(conversionService);
-							subBeanWrapper.setPropertyValue("id", parameterValues[0]);
-							Persistable<?> p = em.get((Serializable) subBeanWrapper.getPropertyValue("id"));
-							if (p == null) {
-								Map<String, NaturalId> naturalIds = AnnotationUtils
-										.getAnnotatedPropertyNameAndAnnotations(type, NaturalId.class);
-								if (naturalIds.size() == 1) {
-									String name = naturalIds.entrySet().iterator().next().getKey();
-									subBeanWrapper.setPropertyValue(name, parameterValues[0]);
-									p = em.findOne((Serializable) subBeanWrapper.getPropertyValue(name));
-								}
-							}
-							if (p != null) {
-								dc.add(Restrictions.eq(propertyName, p));
-								state.getCriteria().add(propertyName);
-							}
-						} catch (Exception e) {
-							e.printStackTrace();
-						}
-					} else {
-						if (!operator.isEffective(type, parameterValues.length > 0 ? parameterValues[0] : null,
-								parameterValues.length > 1 ? parameterValues[1] : null))
-							continue;
-						values = new Object[parameterValues.length];
-						for (int n = 0; n < values.length; n++) {
-							entityBeanWrapper.setPropertyValue(propertyName, parameterValues[n]);
-							values[n] = entityBeanWrapper.getPropertyValue(propertyName);
-						}
-						Criterion criterion = operator.operator(propertyName, values);
-						if (criterion != null) {
-							dc.add(criterion);
-							state.getCriteria().add(propertyName);
-						}
-					}
-				}
-			}
-		} catch (Exception e) {
-			e.printStackTrace();
-		}
-		return state;
-	}
-
+package org.ironrhino.core.hibernate;
+
+import java.beans.PropertyDescriptor;
+import java.io.Serializable;
+import java.util.Map;
+import java.util.Set;
+
+import org.apache.commons.lang3.StringUtils;
+import org.hibernate.annotations.NaturalId;
+import org.hibernate.criterion.Criterion;
+import org.hibernate.criterion.DetachedCriteria;
+import org.hibernate.criterion.MatchMode;
+import org.hibernate.criterion.Order;
+import org.hibernate.criterion.Restrictions;
+import org.hibernate.type.StringType;
+import org.ironrhino.core.jdbc.DatabaseProduct;
+import org.ironrhino.core.model.Persistable;
+import org.ironrhino.core.service.BaseManager;
+import org.ironrhino.core.servlet.RequestContext;
+import org.ironrhino.core.struts.AnnotationShadows.UiConfigImpl;
+import org.ironrhino.core.struts.EntityClassHelper;
+import org.ironrhino.core.util.AnnotationUtils;
+import org.ironrhino.core.util.ApplicationContextUtils;
+import org.ironrhino.core.util.BeanUtils;
+import org.springframework.beans.BeanWrapperImpl;
+import org.springframework.core.convert.ConversionService;
+
+public class CriterionUtils {
+
+	public static final String CRITERION_OPERATOR_SUFFIX = "-op";
+
+	public static final String CRITERION_ORDER_SUFFIX = "-od";
+
+	public static DatabaseProduct DATABASE_PRODUCT;
+
+	public static Criterion like(String value, String... names) {
+		Criterion criterion = null;
+		int index = value.indexOf(':');
+		String field = null;
+		if (index > 0) {
+			field = value.substring(0, index);
+			String value2 = value.substring(index + 1);
+			for (String name : names) {
+				if (name.equals(field) || name.equals(field + "AsString")) {
+					if (field.equals("tags")) {
+						criterion = matchTag(name, value2);
+					} else {
+						criterion = Restrictions.like(name, value2, MatchMode.ANYWHERE);
+					}
+					return criterion;
+				}
+			}
+		}
+		for (String name : names) {
+			Criterion temp = Restrictions.like(name, value, MatchMode.ANYWHERE);
+			criterion = (criterion == null) ? temp : Restrictions.or(criterion, temp);
+		}
+		return criterion;
+	}
+
+	public static Criterion like(String value, Map<String, MatchMode> map) {
+		Criterion criterion = null;
+		int index = value.indexOf(':');
+		String field = null;
+		if (index > 0) {
+			field = value.substring(0, index);
+			String value2 = value.substring(index + 1);
+			for (Map.Entry<String, MatchMode> entry : map.entrySet()) {
+				String name = entry.getKey();
+				if (name.equals(field) || name.equals(field + "AsString")) {
+					if (field.equals("tags")) {
+						criterion = matchTag(name, value2);
+					} else {
+						criterion = (entry.getValue() == MatchMode.EXACT) ? Restrictions.eq(name, value)
+								: Restrictions.like(name, value2, entry.getValue());
+					}
+					return criterion;
+				}
+			}
+		}
+		for (Map.Entry<String, MatchMode> entry : map.entrySet()) {
+			String name = entry.getKey();
+			Criterion temp = (entry.getValue() == MatchMode.EXACT) ? Restrictions.eq(name, value)
+					: Restrictions.like(name, value, entry.getValue());
+			criterion = (criterion == null) ? temp : Restrictions.or(criterion, temp);
+		}
+		return criterion;
+	}
+
+	public static Criterion matchTag(String tagFieldName, String tag) {
+		tag = tag.trim();
+		if (tagFieldName.indexOf('.') < 0) {
+			if (DATABASE_PRODUCT == DatabaseProduct.MYSQL) {
+				if (tagFieldName.endsWith("AsString"))
+					tagFieldName = tagFieldName.substring(0, tagFieldName.length() - 8);
+				return Restrictions.sqlRestriction("find_in_set(?," + getActualColumnName(tagFieldName) + ")", tag,
+						StringType.INSTANCE);
+			} else if (DATABASE_PRODUCT == DatabaseProduct.POSTGRESQL) {
+				if (tagFieldName.endsWith("AsString"))
+					tagFieldName = tagFieldName.substring(0, tagFieldName.length() - 8);
+				return Restrictions.sqlRestriction(
+						"?=any(string_to_array(" + getActualColumnName(tagFieldName) + ",','))", tag,
+						StringType.INSTANCE);
+			} else if (DATABASE_PRODUCT == DatabaseProduct.ORACLE) {
+				if (tagFieldName.endsWith("AsString"))
+					tagFieldName = tagFieldName.substring(0, tagFieldName.length() - 8);
+				return Restrictions.sqlRestriction("','||" + getActualColumnName(tagFieldName) + "||',' like ?",
+						"%," + tag + ",%", StringType.INSTANCE);
+			} else if (DATABASE_PRODUCT == DatabaseProduct.SQLSERVER || DATABASE_PRODUCT == DatabaseProduct.SYBASE) {
+				if (tagFieldName.endsWith("AsString"))
+					tagFieldName = tagFieldName.substring(0, tagFieldName.length() - 8);
+				return Restrictions.sqlRestriction("(','+" + getActualColumnName(tagFieldName) + "+',') like ?",
+						"%," + tag + ",%", StringType.INSTANCE);
+			}
+		}
+		return Restrictions.or(Restrictions.eq(tagFieldName, tag),
+				Restrictions.or(Restrictions.like(tagFieldName, tag + ",", MatchMode.START),
+						Restrictions.or(Restrictions.like(tagFieldName, "," + tag, MatchMode.END),
+								Restrictions.like(tagFieldName, "," + tag + ",", MatchMode.ANYWHERE))));
+	}
+
+	private static String getActualColumnName(String propertyName) {
+		if (propertyName.endsWith("AsString"))
+			return propertyName.substring(0, propertyName.length() - 8);
+		return propertyName;
+	}
+
+	public static CriteriaState filter(DetachedCriteria dc, Class<? extends Persistable<?>> entityClass) {
+		return filter(dc, entityClass, EntityClassHelper.getUiConfigs(entityClass));
+	}
+
+	public static void filter(DetachedCriteria dc, Object entity, String... propertyNames) {
+		BeanWrapperImpl bw = new BeanWrapperImpl(entity);
+		for (String propertyName : propertyNames) {
+			Object value = bw.getPropertyValue(propertyName);
+			if (value instanceof String) {
+				if (StringUtils.isNotBlank((String) value))
+					dc.add(Restrictions.eq(propertyName, value));
+			} else if (value != null) {
+				dc.add(Restrictions.eq(propertyName, value));
+			}
+		}
+	}
+
+	public static CriteriaState filter(DetachedCriteria dc, Class<? extends Persistable<?>> entityClass,
+			Map<String, UiConfigImpl> uiConfigs) {
+		Map<String, String[]> parameterMap = RequestContext.getRequest().getParameterMap();
+		String entityName = StringUtils.uncapitalize(entityClass.getSimpleName());
+		Set<String> propertyNames = uiConfigs.keySet();
+		CriteriaState state = new CriteriaState();
+		try {
+			ConversionService conversionService = ApplicationContextUtils.getBean(ConversionService.class);
+			BeanWrapperImpl entityBeanWrapper = new BeanWrapperImpl(entityClass.newInstance());
+			entityBeanWrapper.setConversionService(conversionService);
+			for (String parameterName : parameterMap.keySet()) {
+				String propertyName;
+				String[] parameterValues;
+				Object[] values;
+				String operatorValue;
+				if (parameterName.endsWith(CRITERION_ORDER_SUFFIX)) {
+					propertyName = parameterName.substring(0, parameterName.length() - CRITERION_ORDER_SUFFIX.length());
+					String s = parameterMap.get(parameterName)[0];
+					Boolean desc = s.equalsIgnoreCase("desc");
+					if (propertyName.equals("id") || propertyName.endsWith("Date")) {
+						if (desc)
+							dc.addOrder(Order.desc(propertyName));
+						else
+							dc.addOrder(Order.asc(propertyName));
+						continue;
+					}
+					if (propertyName.startsWith(entityName + "."))
+						propertyName = propertyName.substring(propertyName.indexOf('.') + 1);
+					s = propertyName;
+					if (s.indexOf('.') > 0)
+						s = s.substring(0, s.indexOf('.'));
+					UiConfigImpl config = uiConfigs.get(s);
+					if (config != null && !config.isExcludedFromOrdering()) {
+						int index;
+						if ((index = propertyName.indexOf('.')) > 0) {
+							String subPropertyName = propertyName.substring(index + 1);
+							propertyName = propertyName.substring(0, index);
+							if (propertyNames.contains(propertyName)) {
+								Class<?> type = entityBeanWrapper.getPropertyType(propertyName);
+								if (Persistable.class.isAssignableFrom(type)) {
+									String alias = state.getAliases().get(propertyName);
+									if (alias == null) {
+										alias = propertyName + "_";
+										while (state.getAliases().containsValue(alias))
+											alias += "_";
+										dc.createAlias(propertyName, alias);
+										state.getAliases().put(propertyName, alias);
+									}
+									if (desc)
+										dc.addOrder(Order.desc(alias + "." + subPropertyName));
+									else
+										dc.addOrder(Order.asc(alias + "." + subPropertyName));
+									state.getOrderings().put(alias + "." + subPropertyName, desc);
+								}
+							}
+						} else if (propertyNames.contains(propertyName)) {
+							if (desc)
+								dc.addOrder(Order.desc(propertyName));
+							else
+								dc.addOrder(Order.asc(propertyName));
+							state.getOrderings().put(propertyName, desc);
+						}
+					}
+					continue;
+				}
+				if (parameterName.endsWith(CRITERION_OPERATOR_SUFFIX)) {
+					propertyName = parameterName.substring(0,
+							parameterName.length() - CRITERION_OPERATOR_SUFFIX.length());
+					if (parameterMap.containsKey(propertyName))
+						continue;
+					parameterValues = new String[0];
+					operatorValue = parameterMap.get(parameterName)[0];
+				} else {
+					propertyName = parameterName;
+					parameterValues = parameterMap.get(parameterName);
+					operatorValue = RequestContext.getRequest().getParameter(parameterName + CRITERION_OPERATOR_SUFFIX);
+				}
+				if (propertyName.startsWith(entityName + "."))
+					propertyName = propertyName.substring(propertyName.indexOf('.') + 1);
+				String s = propertyName;
+				if (s.indexOf('.') > 0)
+					s = s.substring(0, s.indexOf('.'));
+				UiConfigImpl config = uiConfigs.get(s);
+				boolean asString = s.endsWith("AsString");
+				String shadowPropertyName = asString ? s.substring(0, s.length() - 8) : null;
+				if (config == null && asString)
+					config = uiConfigs.get(shadowPropertyName);
+				if (config == null || config.isExcludedFromCriteria() && !asString)
+					continue;
+				CriterionOperator operator = null;
+				if (StringUtils.isNotBlank(operatorValue))
+					try {
+						operator = CriterionOperator.valueOf(operatorValue.toUpperCase());
+					} catch (IllegalArgumentException e) {
+
+					}
+				if (operator == null)
+					operator = CriterionOperator.EQ;
+				if (parameterValues.length < operator.getParametersSize())
+					continue;
+				if (propertyName.indexOf('.') > 0) {
+					String subPropertyName = propertyName.substring(propertyName.indexOf('.') + 1);
+					propertyName = propertyName.substring(0, propertyName.indexOf('.'));
+					if (propertyNames.contains(propertyName)) {
+						Class<?> type = entityBeanWrapper.getPropertyType(propertyName);
+						if (Persistable.class.isAssignableFrom(type)) {
+							BeanWrapperImpl subBeanWrapper = new BeanWrapperImpl(type.newInstance());
+							subBeanWrapper.setConversionService(conversionService);
+							PropertyDescriptor pd = BeanUtils.getPropertyDescriptor(subBeanWrapper.getWrappedClass(),
+									subPropertyName);
+							if (pd == null || !operator.isEffective(pd.getPropertyType(), parameterValues))
+								continue;
+							values = new Object[parameterValues.length];
+							for (int n = 0; n < values.length; n++) {
+								BeanUtils.setPropertyValue(subBeanWrapper.getWrappedInstance(), subPropertyName,
+										parameterValues[n]);
+								values[n] = subBeanWrapper.getPropertyValue(subPropertyName);
+							}
+							String alias = state.getAliases().get(propertyName);
+							if (alias == null) {
+								alias = propertyName + "_";
+								while (state.getAliases().containsValue(alias))
+									alias += "_";
+								dc.createAlias(propertyName, alias);
+								state.getAliases().put(propertyName, alias);
+							}
+							if (subPropertyName.indexOf('.') < 0 || subPropertyName.endsWith(".id")) {
+								Criterion criterion = operator.operator(alias + "." + subPropertyName, values);
+								if (criterion != null) {
+									dc.add(criterion);
+									state.getCriteria().add(alias + "." + subPropertyName);
+								}
+							} else {
+								String[] arr = subPropertyName.split("\\.", 2);
+								String subname = propertyName + "." + arr[0];
+								String subalias = state.getAliases().get(subname);
+								if (subalias == null) {
+									subalias = propertyName + "_" + arr[0] + "_";
+									while (state.getAliases().containsValue(subalias))
+										subalias += "_";
+									dc.createAlias(alias + "." + arr[0], subalias);
+									state.getAliases().put(subname, subalias);
+								}
+
+								Criterion criterion = operator.operator(subalias + "." + arr[1], values);
+								if (criterion != null) {
+									dc.add(criterion);
+									state.getCriteria().add(subalias + "." + arr[1]);
+								}
+							}
+						}
+					}
+				} else if (propertyNames.contains(propertyName) || propertyNames.contains(shadowPropertyName)) {
+					Class<?> type = entityBeanWrapper.getPropertyType(propertyName);
+					if (Persistable.class.isAssignableFrom(type)) {
+						@SuppressWarnings("unchecked")
+						BaseManager<?> em = ApplicationContextUtils
+								.getEntityManager((Class<? extends Persistable<?>>) type);
+						try {
+							BeanWrapperImpl subBeanWrapper = new BeanWrapperImpl(type);
+							subBeanWrapper.setConversionService(conversionService);
+							subBeanWrapper.setPropertyValue("id", parameterValues[0]);
+							Persistable<?> p = em.get((Serializable) subBeanWrapper.getPropertyValue("id"));
+							if (p == null) {
+								Map<String, NaturalId> naturalIds = AnnotationUtils
+										.getAnnotatedPropertyNameAndAnnotations(type, NaturalId.class);
+								if (naturalIds.size() == 1) {
+									String name = naturalIds.entrySet().iterator().next().getKey();
+									subBeanWrapper.setPropertyValue(name, parameterValues[0]);
+									p = em.findOne((Serializable) subBeanWrapper.getPropertyValue(name));
+								}
+							}
+							if (p != null) {
+								dc.add(Restrictions.eq(propertyName, p));
+								state.getCriteria().add(propertyName);
+							}
+						} catch (Exception e) {
+							e.printStackTrace();
+						}
+					} else {
+						if (!operator.isEffective(type, parameterValues.length > 0 ? parameterValues[0] : null,
+								parameterValues.length > 1 ? parameterValues[1] : null))
+							continue;
+						values = new Object[parameterValues.length];
+						for (int n = 0; n < values.length; n++) {
+							entityBeanWrapper.setPropertyValue(propertyName, parameterValues[n]);
+							values[n] = entityBeanWrapper.getPropertyValue(propertyName);
+						}
+						Criterion criterion = operator.operator(propertyName, values);
+						if (criterion != null) {
+							dc.add(criterion);
+							state.getCriteria().add(propertyName);
+						}
+					}
+				}
+			}
+		} catch (Exception e) {
+			e.printStackTrace();
+		}
+		return state;
+	}
+
 }